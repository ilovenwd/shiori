<!DOCTYPE html>
<html lang="en">

<head>
    <meta charset="UTF-8">
    <meta name="viewport" content="width=device-width, initial-scale=1.0">
    <meta http-equiv="X-UA-Compatible" content="ie=edge">
    <link rel="stylesheet" href="/css/stylesheet.css">
    <link rel="stylesheet" href="/css/fontawesome.css">
    <link rel="stylesheet" href="/css/source-sans-pro.css">
    <link rel="stylesheet" href="/css/cloud.css">
    <script src="/js/vue.js"></script>
    <script src="/js/axios.js"></script>
    <script src="/js/js-cookie.js"></script>
    <link rel="apple-touch-icon-precomposed" sizes="144x144" href="/res/apple-touch-icon-144x144.png" />
    <link rel="apple-touch-icon-precomposed" sizes="152x152" href="/res/apple-touch-icon-152x152.png" />
    <link rel="icon" type="image/png" href="/res/favicon-32x32.png" sizes="32x32" />
    <link rel="icon" type="image/png" href="/res/favicon-16x16.png" sizes="16x16" />
    <title>Shiori - Bookmarks Manager</title>
</head>

<body>
    <div id="main-page">
        <div id="header">
            <template v-if="checkedBookmarks.length === 0">
                <a id="logo" href="/">
                    <span>栞</span>shiori</a>
                <div id="search-box">
                    <input type="text" name="keyword" v-model.trim="search.query" @keyup.enter="loadData" placeholder="Search url, tags, title or content">
                    <a class="button" @click="loadData">
                        <i class="fas fa-search fa-fw"></i>
                    </a>
                </div>
                <div id="header-menu" v-if="!loading">
                    <a @click="reloadData">
                        <i class="fas fa-cloud fa-fw"></i>
                        <span>Reload</span>
                    </a>
                     <a @click="showTags">
                        <i class="fas fa-hashtag fa-fw"></i>
                        <span>Tags</span>
                    </a>
                    <a @click="toggleImage">
                        <i class="fas fa-fw" :class="showImage ? 'fa-eye-slash' : 'fa-eye'"></i>
                        <span>{{showImage ? 'Hide image' : 'Show image'}}</span>
                    </a>
                    <a @click="logout">
                        <i class="fas fa-sign-out-alt fa-fw"></i>
                        <span>Logout</span>
                    </a>
                </div>
            </template>
            <template v-else>
                <p id="n-selected">{{checkedBookmarks.length}} selected</p>
                <div id="header-menu">
                    <a @click="clearSelectedBookmarks">
                        <i class="fas fa-fw fa-ban"></i>
                        <span>Cancel</span>
                    </a>
                    <a @click="selectAllBookmarks">
                        <i class="fas fa-fw fa-check-square"></i>
                        <span>Select all</span>
                    </a>
                    <a @click="deleteBookmarks(checkedBookmarks)">
                        <i class="fas fa-fw fa-trash"></i>
                        <span>Delete</span>
                    </a>
                </div>
            </template>
        </div>
        <div id="main">
            <template v-if="!loading && error === ''">
                <div id="input-bookmark">
                    <p v-if="inputBookmark.url !== ''">{{inputBookmark.id === -1 ? 'New bookmark' : 'Edit bookmark'}}</p>
                    <input type="text" ref="inputURL" v-model.trim="inputBookmark.url" placeholder="URL for the new bookmark" @focus="clearSelectedBookmarks">
                    <template v-if="inputBookmark.url !== ''">
                        <input type="text" v-model.trim="inputBookmark.title" placeholder="Custom bookmark title (optional)">
                        <input type="text" v-model.trim="inputBookmark.tags" placeholder="Space separated tags for this bookmark (optional)">
                        <textarea name="excerpt" v-model.trim="inputBookmark.excerpt" placeholder="Excerpt for this bookmark (optional)"></textarea>
                        <p v-if="inputBookmark.error !== ''" class="error-message">{{inputBookmark.error}}</p>
                        <div class="button-area">
                            <div class="spacer"></div>
                            <a v-if="inputBookmark.loading">
                                <i class="fas fa-fw fa-spinner fa-spin"></i>
                            </a>
                            <template v-else>
                                <a class="button" @click="clearInputBookmark">Cancel</a>
                                <a class="button" @click="saveBookmark">Done</a>
                            </template>
                        </div>
                    </template>
                </div>
                <div v-if="search.query !== '' && !loading" id="search-parameter">
                    <a v-if="search.keyword !== ''" @click="removeSearchParam(search.keyword)">{{search.keyword}}</a>
                    <a v-for="tag in search.tags" @click="removeSearchParam('#'+tag)">#{{tag}}</a>
                </div>
<<<<<<< HEAD
                <template v-if="!displayTags">
                 <div id="grid">
                    <div v-for="column in gridColumns" class="column">
=======
                <div id="grid">
                    <div v-for="column in gridColumns" class="column" :style="{maxWidth: columnWidth}">
>>>>>>> 7077b903
                        <div v-for="item in column" class="bookmark" :class="{checked: isBookmarkChecked(item.index)}" :ref="'bookmark-'+item.index">
                            <a class="checkbox" @click="toggleBookmarkCheck(item.index)">
                                <i class="fas fa-check"></i>
                            </a>
                            <a class="bookmark-metadata" target="_blank" :class="{'has-image':bookmarkImage(item) !== ''}" :style="bookmarkImage(item)" :href="item.url">
                                <p class="bookmark-time">{{bookmarkTime(item)}}</p>
                                <p class="bookmark-title">{{item.title}}</p>
                                <p class="bookmark-url">{{getDomainURL(item.url)}}</p>
                            </a>
                            <p v-if="item.excerpt !== ''" class="bookmark-excerpt">{{item.excerpt}}</p>
                            <div v-if="item.tags.length > 0" class="bookmark-tags">
                                <a v-for="tag in item.tags" @click="searchTag(tag.name)">{{tag.name}}</a>
                            </div>
                            <div class="bookmark-menu">
                                <a @click="updateBookmark(item.index)">
                                    <i class="fas fa-sync"></i>
                                    <span>Update</span>
                                </a>
                                <a @click="editBookmark(item.index)">
                                    <i class="fas fa-pencil-alt"></i>
                                    <span>Edit</span>
                                </a>
                                <a @click="deleteBookmarks([item.index])">
                                    <i class="far fa-trash-alt"></i>
                                    <span>Delete</span>
                                </a>
                                <a :href="'/bookmark/'+item.id" target="_blank">
                                    <i class="fas fa-history"></i>
                                    <span>Cache</span>
                                </a>
                            </div>
                        </div>
                    </div>
                </div>
              </template>
              <template v-if="displayTags">
                <div id="tagcloud">
                    <ul class="cloud">
                        <li v-for="item in this.tagCloud">
                           <a href="javascript: void(0);" @click="selectTag(item.name)" v-bind:style="'font-size:' + item.count +'em;'">#{{item.name}}</a>
                        </li>
                    </ul>
               </div>
             </template>
            </template>
            <div v-if="loading || error !== ''" id="message-bar">
                <i v-if="loading" class="fas fa-fw fa-spinner fa-spin"></i>
                <p v-if="error !== ''" class="error-message">{{error}}</p>
            </div>
        </div>
        <div v-if="dialog.visible" id="dialog-overlay">
            <div id="dialog">
                <p id="dialog-title" :class="{'error-message': dialog.isError}">{{dialog.title}}</p>
                <p v-html="dialog.content" id="dialog-content"></p>
                <div id="dialog-button">
                    <div class="spacer"></div>
                    <a v-if="dialog.loading">
                        <i class="fas fa-fw fa-spinner fa-spin"></i>
                    </a>
                    <template v-else>
                        <a class="button" @click="dialog.secondAction">{{dialog.secondChoice}}</a>
                        <a class="button" @click="dialog.mainAction">{{dialog.mainChoice}}</a>
                    </template>
                </div>
            </div>
        </div>
    </div>
    <script>
        var token = Cookies.get('token'),
            instance = axios.create();

        instance.defaults.timeout = 10000;
        instance.defaults.headers.common['Authorization'] = 'Bearer ' + token;

        var app = new Vue({
            el: '#main-page',
            data: {
                windowWidth: 0,
                error: "",
                loading: false,
                displayTags: false,
                bookmarks: [],
                tags: [],
                checkedBookmarks: [],
                showImage: true,
                search: {
                    query: "",
                    keyword: "",
                    tags: []
                },
                inputBookmark: {
                    index: -1,
                    id: -1,
                    url: "",
                    title: "",
                    tags: "",
                    excerpt: "",
                    error: "",
                    loading: false
                },
                dialog: {
                    visible: false,
                    loading: false,
                    isError: false,
                    title: '',
                    content: '',
                    mainChoice: '',
                    secondChoice: '',
                    mainAction: function () {},
                    secondAction: function () {}
                }
            },
            methods: {
                searchTag: function (tag) {
                    if (this.loading) return;

                    var newTag = '#' + tag;
                    if (this.search.query.indexOf(newTag) === -1) {
                        this.search.query += ' ' + newTag;
                        this.search.query = this.search.query.trim().replace(/\s+/g, ' ');
                        this.loadData();
                    }
                },
                removeSearchParam: function (param) {
                    if (this.loading) return;
                    this.search.query = this.search.query.replace(param, ' ').trim().replace(/\s+/g, ' ');
                    this.loadData();
                },
                reloadData: function () {
                    if (this.loading) return;
                    this.search.query = '';
                    this.loadData();
                },
                loadData: function () {
                    if (this.loading) return;

                    // Parse search query
                    var rxTags = /(^|\s+)#(\S+)/g,
                        tags = [];

                    while ((result = rxTags.exec(this.search.query)) !== null) {
                        tags.push(result[2]);
                    }

                    var keyword = this.search.query.replace(/(^|\s+)#(\S+)/g, ' ').trim().replace(/\s+/g, ' ');

                    // Fetch data
                    this.error = '';
                    this.loading = true;
                    this.search.tags = tags;
                    this.search.keyword = keyword;
                    instance.get('/api/bookmarks', {
                            params: {
                                keyword: this.search.keyword,
                                tags: this.search.tags.join(" ")
                            }
                        })
                        .then(function (response) {
                            app.loading = false;
                            app.bookmarks = response.data;
                        })
                        .catch(function (error) {
                            var errorMsg = error.response ? error.response.data : error.message;
                            app.loading = false;
                            app.error = errorMsg.trim();
                        });
                },
                saveBookmark: function () {
                    if (this.inputBookmark.loading) return;
                    this.inputBookmark.loading = true;

                    if (this.inputBookmark.url === "") return;

                    var idx = this.inputBookmark.index,
                        tags = this.inputBookmark.tags.replace(/\s+/g, " "),
                        newTags = tags === "" ? [] : listTag = tags.split(/\s+/g),
                        finalTags = [];

                    if (idx !== -1) {
                        var oldTags = this.bookmarks[idx].tags;
                        for (var i = 0; i < oldTags.length; i++) {
                            if (newTags.indexOf(oldTags[i].name) === -1) {
                                finalTags.push({
                                    name: '-' + oldTags[i].name
                                })
                            }
                        }
                    }

                    for (var i = 0; i < newTags.length; i++) {
                        finalTags.push({
                            name: listTag[i]
                        });
                    }

                    instance.request({
                            method: this.inputBookmark.id === -1 ? 'post' : 'put',
                            url: '/api/bookmarks',
                            timeout: 15000,
                            data: {
                                id: this.inputBookmark.id,
                                url: this.inputBookmark.url,
                                title: this.inputBookmark.title,
                                excerpt: this.inputBookmark.excerpt,
                                tags: finalTags
                            }
                        })
                        .then(function (response) {
                            if (idx === -1) app.bookmarks.unshift(response.data);
                            else {
                                app.bookmarks.splice(idx, 1, response.data);
                                app.bookmarks[idx].tags.splice(0, app.bookmarks[idx].tags.length, ...response.data.tags);
                            }

                            app.clearInputBookmark();
                        })
                        .catch(function (error) {
                            var errorMsg = error.response ? error.response.data : error.message;
                            app.inputBookmark.loading = false;
                            app.inputBookmark.error = errorMsg.trim();
                        });
                },
                editBookmark: function (idx) {
                    var bookmark = this.bookmarks[idx],
                        tags = [];

                    for (var i = 0; i < bookmark.tags.length; i++) {
                        tags.push(bookmark.tags[i].name);
                    }

                    this.inputBookmark.index = idx;
                    this.inputBookmark.id = bookmark.id;
                    this.inputBookmark.url = bookmark.url;
                    this.inputBookmark.title = bookmark.title;
                    this.inputBookmark.tags = tags.join(" ");
                    this.inputBookmark.excerpt = bookmark.excerpt;

                    this.$nextTick(function () {
                        window.scrollTo(0, 0);
                        app.$refs.inputURL.focus();
                    });
                },
                deleteBookmarks: function (indices) {
                    var title = "Delete Bookmarks",
                        content = "Delete the selected bookmark(s) ? This action is irreversible.",
                        smallestIndex = 1;

                    if (indices.length === 0) return;
                    else if (indices.length === 1) {
                        var bookmark = this.bookmarks[indices[0]];

                        smallestIndex = indices[0];
                        title = "Delete Bookmark";
                        content = "Delete <b>\"" + bookmark.title.trim() + "\"</b> from bookmarks ? This action is irreversible.";
                    } else {
                        indices.sort();
                        smallestIndex = indices[indices.length - 1];
                    }

                    this.dialog.visible = true;
                    this.dialog.isError = false;
                    this.dialog.loading = false;
                    this.dialog.title = title;
                    this.dialog.content = content;
                    this.dialog.mainChoice = "Yes";
                    this.dialog.secondChoice = "No";
                    this.dialog.mainAction = function () {
                        app.dialog.loading = true;

                        var listId = [];
                        for (var i = 0; i < indices.length; i++) {
                            listId.push('' + app.bookmarks[indices[i]].id);
                        }

                        instance.delete('/api/bookmarks/', {
                                data: listId
                            })
                            .then(function (response) {
                                app.dialog.loading = false;
                                app.dialog.visible = false;

                                for (var i = indices.length - 1; i >= 0; i--) {
                                    app.bookmarks.splice(indices[i], 1);
                                }
                                app.clearSelectedBookmarks();

                                var scrollIdx = smallestIndex === 1 ? 1 : smallestIndex - 1;
                                app.$nextTick(function () {
                                    var el = app.$refs['bookmark-' + smallestIndex][0];
                                    if (el) el.scrollIntoView();
                                    else window.scrollTo(0, 0);
                                });
                            })
                            .catch(function (error) {
                                var errorMsg = error.response ? error.response.data : error.message;
                                app.showDialogError("Error Deleting Bookmark", errorMsg.trim());
                            });
                    };
                    this.dialog.secondAction = function () {
                        app.dialog.visible = false;
                        app.$nextTick(function () {
                            app.$refs['bookmark-' + smallestIndex][0].scrollIntoView();
                        });
                    };

                },
                updateBookmark: function (idx) {
                    var bookmark = this.bookmarks[idx],
                        sendUpdateRequest = function (overwrite) {
                            var url = "/api/bookmarks";
                            if (!overwrite) url += "?dont-overwrite";

                            instance.put(url, {
                                    id: bookmark.id,
                                    excerpt: overwrite ? "empty" : bookmark.excerpt
                                }, {
                                    timeout: 15000,
                                })
                                .then(function (response) {
                                    app.dialog.loading = false;
                                    app.dialog.visible = false;
                                    app.bookmarks.splice(idx, 1, response.data);
                                    app.bookmarks[idx].tags.splice(0, app.bookmarks[idx].tags.length, ...response.data.tags);
                                })
                                .catch(function (error) {
                                    var errorMsg = error.response ? error.response.data : error.message;
                                    app.showDialogError("Error Updating Bookmark", errorMsg.trim());
                                });
                        };

                    this.dialog.visible = true;
                    this.dialog.isError = false;
                    this.dialog.loading = false;
                    this.dialog.title = "Update Bookmark";
                    this.dialog.content = "Update data of <b>\"" + bookmark.title.trim() + "\"</b> ? This action is irreversible.";
                    this.dialog.mainChoice = "Yes";
                    this.dialog.secondChoice = "No";
                    this.dialog.mainAction = function () {
                        app.dialog.title = "Overwrite Metadata";
                        app.dialog.content = "Overwrite the existing bookmark's metadata ?";
                        app.dialog.mainChoice = "Yes";
                        app.dialog.secondChoice = "No";
                        app.dialog.mainAction = function () {
                            app.dialog.loading = true;
                            sendUpdateRequest(true);
                        };
                        app.dialog.secondAction = function () {
                            app.dialog.loading = true;
                            sendUpdateRequest(false);
                        };
                    };
                    this.dialog.secondAction = function () {
                        app.dialog.visible = false;
                        app.$nextTick(function () {
                            app.$refs['bookmark-' + idx][0].scrollIntoView();
                        });
                    };
                },
                toggleBookmarkCheck: function (idx) {
                    var checkedIdx = this.checkedBookmarks.indexOf(idx);
                    if (checkedIdx !== -1) this.checkedBookmarks.splice(checkedIdx, 1);
                    else this.checkedBookmarks.push(idx);
                },
                selectAllBookmarks: function () {
                    this.clearSelectedBookmarks();
                    for (var i = 0; i < this.bookmarks.length; i++) {
                        this.checkedBookmarks.push(i);
                    }
                },
                clearSelectedBookmarks: function () {
                    this.checkedBookmarks.splice(0, this.checkedBookmarks.length);
                },
                isBookmarkChecked: function (idx) {
                    return this.checkedBookmarks.indexOf(idx) !== -1;
                },
                clearInputBookmark: function () {
                    var idx = this.inputBookmark.index;

                    this.inputBookmark.index = -1;
                    this.inputBookmark.id = -1;
                    this.inputBookmark.url = "";
                    this.inputBookmark.title = "";
                    this.inputBookmark.tags = "";
                    this.inputBookmark.excerpt = "";
                    this.inputBookmark.error = "";
                    this.inputBookmark.loading = false;

                    if (idx !== -1) app.$nextTick(function () {
                        var bookmarkItem = app.$refs['bookmark-' + idx];
                        bookmarkItem[0].scrollIntoView();
                    })
                },
                showTags: function(){
                    instance.get('/api/tags')
                    .then(function (response){
                        app.displayTags = true
                        app.loading = false;
                        app.tagCloud = response.data;
                        var minFont = 1;
                        var maxFont = 8;
                        var maxCount = 0;
                        //find largest count value
                        for (var i = 0; i < app.tagCloud.length; i++){
                            if (app.tagCloud[i].count > maxCount) {
                                maxCount = app.tagCloud[i].count;
                           }
                        }
                        //update tag count value to be fontsize we want to display 
                        for (var i = 0; i < app.tagCloud.length; i++){
                            var size = (Math.log(app.tagCloud[i].count)/Math.log(maxCount)) * (maxFont - minFont) + minFont;
                            app.tagCloud[i].count = size;
                        }

                    })
                    .catch(function (error){
                        var errorMsg = error.response ? error.response.data : error.message;
                        app.loading = false;
                        app.error = errorMsg.trim();
                    });
                },
                selectTag: function(tag){
                    app.displayTags = false;
                    app.searchTag(tag);
                },
                bookmarkTime: function (book) {
                    var time = book.modified,
                        readTime = "",
                        finalBookmarkTime = "";

                    if (book.maxReadTime === 0) {
                        readTime = "";
                    } else if (book.minReadTime === book.maxReadTime) {
                        readTime = book.minReadTime + " min read";
                    } else {
                        readTime = book.minReadTime + "-" + book.maxReadTime + " min read";
                    }

                    finalBookmarkTime = "Updated " + time;
                    if (readTime !== "") finalBookmarkTime += " \u00B7 " + readTime;

                    return finalBookmarkTime;
                },
                toggleImage: function () {
                    this.showImage = !this.showImage;
                    if (this.showImage) localStorage.setItem('show-image', '');
                    else localStorage.removeItem('show-image');
                },
                bookmarkImage: function (book) {
                    if (!this.showImage) return "";
                    if (book.imageURL === "") return "";
                    return "background-image: url(" + book.imageURL + ")";
                },
                getDomainURL: function (url) {
                    var hostname;

                    if (url.indexOf("://") > -1) {
                        hostname = url.split('/')[2];
                    } else {
                        hostname = url.split('/')[0];
                    }

                    hostname = hostname.split(':')[0];
                    hostname = hostname.split('?')[0];

                    return hostname;
                },
                showDialogError: function (title, msg) {
                    this.dialog.isError = true;
                    this.dialog.visible = true;
                    this.dialog.loading = false;
                    this.dialog.title = title;
                    this.dialog.content = msg;
                    this.dialog.mainChoice = "OK"
                    this.dialog.secondChoice = ""
                    this.dialog.mainAction = function () {
                        app.dialog.visible = false;
                    }
                    this.dialog.secondAction = function () {}
                },
                logout: function () {
                    Cookies.remove('token');
                    location.href = '/login';
                }
            },
            computed: {
                gridColumns: function () {
                    var nColumn = Math.round(this.windowWidth / 500),
                        finalContent = [],
                        currentColumn = 0;

                    for (var i = 0; i < nColumn; i++) {
                        finalContent.push([]);
                    }

                    for (var i = 0; i < this.bookmarks.length; i++) {
                        var bookmark = this.bookmarks[i];
                        bookmark.index = i;
                        finalContent[currentColumn].push(bookmark);

                        currentColumn += 1;
                        if (currentColumn >= nColumn) currentColumn = 0;
                    }

                    return finalContent;
                },
                columnWidth: function () {
                    var nColumn = Math.round(this.windowWidth / 500),
                        percent = Math.round(100 / nColumn * 1000) / 1000;

                    return percent + "%";
                }
            },
            watch: {
                'inputBookmark.url': function (newURL) {
                    if (newURL === "") this.clearInputBookmark();
                    else this.$nextTick(function () {
                        app.$refs.inputURL.focus();
                    });
                }
            },
            mounted: function () {
                this.showImage = localStorage.getItem('show-image') !== null;
                this.windowWidth = window.innerWidth;

                window.addEventListener('resize', function () {
                    app.windowWidth = window.innerWidth;
                })

                this.loadData();
            }
        })
    </script>
</body>

</html><|MERGE_RESOLUTION|>--- conflicted
+++ resolved
@@ -94,14 +94,9 @@
                     <a v-if="search.keyword !== ''" @click="removeSearchParam(search.keyword)">{{search.keyword}}</a>
                     <a v-for="tag in search.tags" @click="removeSearchParam('#'+tag)">#{{tag}}</a>
                 </div>
-<<<<<<< HEAD
                 <template v-if="!displayTags">
                  <div id="grid">
-                    <div v-for="column in gridColumns" class="column">
-=======
-                <div id="grid">
                     <div v-for="column in gridColumns" class="column" :style="{maxWidth: columnWidth}">
->>>>>>> 7077b903
                         <div v-for="item in column" class="bookmark" :class="{checked: isBookmarkChecked(item.index)}" :ref="'bookmark-'+item.index">
                             <a class="checkbox" @click="toggleBookmarkCheck(item.index)">
                                 <i class="fas fa-check"></i>
